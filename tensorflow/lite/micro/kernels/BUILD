load("//tensorflow/lite/micro:build_def.bzl", "micro_copts")
load("//tensorflow:extra_rules.bzl", "tflm_kernel_friends")

package(
    features = ["-layering_check"],
    licenses = ["notice"],
)

package_group(
    name = "tflite_micro",
    packages = ["//..."],
)

package_group(
    name = "micro_top_level",
    packages = ["//tensorflow/lite/micro"],
)

package_group(
    name = "kernel_friends",
    packages = tflm_kernel_friends(),
)

####################################
# C++ libraries
####################################

cc_library(
    name = "activation_utils",
    hdrs = ["activation_utils.h"],
    deps = [
        "//tensorflow/lite/c:common",
        "//tensorflow/lite/kernels/internal:cppmath",
    ],
)

cc_library(
    name = "circular_buffer_flexbuffers_generated_data",
    srcs = [
        "circular_buffer_flexbuffers_generated_data.cc",
    ],
    hdrs = [
        "circular_buffer_flexbuffers_generated_data.h",
    ],
)

cc_library(
    name = "conv_test_common",
    srcs = [
        "conv_test_common.cc",
    ],
    hdrs = [
        "conv_test.h",
    ],
    deps = [
        ":kernel_runner",
        ":micro_ops",
        "//tensorflow/lite/c:common",
        "//tensorflow/lite/micro:test_helpers",
        "//tensorflow/lite/micro/testing:micro_test",
    ],
)

cc_library(
    name = "detection_postprocess_flexbuffers_generated_data",
    srcs = [
        "detection_postprocess_flexbuffers_generated_data.cc",
    ],
    hdrs = [
        "detection_postprocess_flexbuffers_generated_data.h",
    ],
)

cc_library(
    name = "kernel_runner",
    srcs = [
        "kernel_runner.cc",
    ],
    hdrs = ["kernel_runner.h"],
    visibility = [
        "//visibility:public",
    ],
    deps = [
        "//tensorflow/lite/c:common",
        "//tensorflow/lite/kernels/internal:compatibility",
        "//tensorflow/lite/micro:micro_allocator",
        "//tensorflow/lite/micro:micro_error_reporter",
        "//tensorflow/lite/micro:mock_micro_graph",
        "//tensorflow/lite/micro:test_helpers",
    ],
)

cc_library(
    name = "kernel_util",
    srcs = [
        "kernel_util.cc",
    ],
    hdrs = ["kernel_util.h"],
    visibility = [
        ":kernel_friends",
        ":tflite_micro",
    ],
    deps = [
        "//tensorflow/lite/c:common",
        "//tensorflow/lite/kernels/internal:compatibility",
        "//tensorflow/lite/kernels/internal:types",
        "//tensorflow/lite/micro:debug_log",
    ],
)

cc_library(
    name = "micro_ops",
    srcs = [
        "activations.cc",
        "activations_common.cc",
        "add.cc",
        "add_n.cc",
        "arg_min_max.cc",
        "batch_to_space_nd.cc",
        "cast.cc",
        "ceil.cc",
        "circular_buffer.cc",
        "comparisons.cc",
        "concatenation.cc",
        "conv.cc",
        "conv_common.cc",
        "cumsum.cc",
        "depth_to_space.cc",
        "depthwise_conv.cc",
        "depthwise_conv_common.cc",
        "dequantize.cc",
        "detection_postprocess.cc",
        "elementwise.cc",
        "elu.cc",
        "ethosu.cc",
        "exp.cc",
        "expand_dims.cc",
        "fill.cc",
        "floor.cc",
        "floor_div.cc",
        "floor_mod.cc",
        "fully_connected.cc",
        "fully_connected_common.cc",
        "gather.cc",
        "gather_nd.cc",
        "hard_swish.cc",
        "if.cc",
        "l2_pool_2d.cc",
        "l2norm.cc",
        "leaky_relu.cc",
        "log_softmax.cc",
        "logical.cc",
        "logical_common.cc",
        "logistic.cc",
        "logistic_common.cc",
        "maximum_minimum.cc",
        "mul.cc",
        "neg.cc",
        "pack.cc",
        "pad.cc",
        "pooling.cc",
        "pooling_common.cc",
        "prelu.cc",
        "quantize.cc",
        "quantize_common.cc",
        "reduce.cc",
        "reshape.cc",
        "resize_bilinear.cc",
        "resize_nearest_neighbor.cc",
        "round.cc",
        "shape.cc",
        "softmax.cc",
        "softmax_common.cc",
        "space_to_batch_nd.cc",
        "space_to_depth.cc",
        "split.cc",
        "split_v.cc",
        "squeeze.cc",
        "strided_slice.cc",
        "sub.cc",
        "svdf.cc",
        "svdf_common.cc",
        "tanh.cc",
        "transpose.cc",
        "transpose_conv.cc",
        "unpack.cc",
        "zeros_like.cc",
    ],
    hdrs = [
        "activations.h",
        "conv.h",
        "depthwise_conv.h",
        "ethosu.h",
        "fully_connected.h",
<<<<<<< HEAD
        "logical.h",
=======
        "logistic.h",
>>>>>>> 6389e83f
        "micro_ops.h",
        "pooling.h",
        "quantize.h",
        "softmax.h",
        "svdf.h",
    ],
    copts = micro_copts(),
    visibility = [
        # Public visibility to allow application code to select kernel variants.
        "//visibility:public",
    ],
    deps = [
        ":activation_utils",
        ":kernel_util",
        ":micro_utils",
        "//tensorflow/lite/c:common",
        "//tensorflow/lite/kernels:kernel_util",
        "//tensorflow/lite/kernels:op_macros",
        "//tensorflow/lite/kernels:padding",
        "//tensorflow/lite/kernels/internal:common",
        "//tensorflow/lite/kernels/internal:compatibility",
        "//tensorflow/lite/kernels/internal:cppmath",
        "//tensorflow/lite/kernels/internal:quantization_util",
        "//tensorflow/lite/kernels/internal:reference_base",
        "//tensorflow/lite/kernels/internal:tensor",
        "//tensorflow/lite/kernels/internal:types",
        "//tensorflow/lite/micro:memory_helpers",
        "//tensorflow/lite/micro:flatbuffer_utils",
        "//tensorflow/lite/micro:micro_graph",
        "//tensorflow/lite/micro:micro_utils",
        "//tensorflow/lite/schema:schema_fbs",
        "@flatbuffers//:runtime_cc",
    ],
)

cc_library(
    name = "micro_utils",
    hdrs = ["micro_utils.h"],
)

####################################
# C++ tests
####################################

cc_test(
    name = "activations_test",
    srcs = [
        "activations_test.cc",
    ],
    deps = [
        ":kernel_runner",
        "//tensorflow/lite/c:common",
        "//tensorflow/lite/micro:op_resolvers",
        "//tensorflow/lite/micro:test_helpers",
        "//tensorflow/lite/micro/testing:micro_test",
    ],
)

cc_test(
    name = "add_n_test",
    srcs = [
        "add_n_test.cc",
    ],
    deps = [
        ":kernel_runner",
        "//tensorflow/lite/c:common",
        "//tensorflow/lite/micro:debug_log",
        "//tensorflow/lite/micro:op_resolvers",
        "//tensorflow/lite/micro:test_helpers",
        "//tensorflow/lite/micro/testing:micro_test",
    ],
)

cc_test(
    name = "add_test",
    srcs = [
        "add_test.cc",
    ],
    deps = [
        ":kernel_runner",
        "//tensorflow/lite/c:common",
        "//tensorflow/lite/micro:op_resolvers",
        "//tensorflow/lite/micro:test_helpers",
        "//tensorflow/lite/micro/testing:micro_test",
    ],
)

cc_test(
    name = "arg_min_max_test",
    srcs = [
        "arg_min_max_test.cc",
    ],
    deps = [
        ":kernel_runner",
        "//tensorflow/lite/c:common",
        "//tensorflow/lite/micro:op_resolvers",
        "//tensorflow/lite/micro:test_helpers",
        "//tensorflow/lite/micro/testing:micro_test",
    ],
)

cc_test(
    name = "batch_to_space_nd_test",
    srcs = [
        "batch_to_space_nd_test.cc",
    ],
    deps = [
        ":kernel_runner",
        "//tensorflow/lite/c:common",
        "//tensorflow/lite/micro:op_resolvers",
        "//tensorflow/lite/micro:test_helpers",
        "//tensorflow/lite/micro/testing:micro_test",
    ],
)

cc_test(
    name = "cast_test",
    srcs = ["cast_test.cc"],
    deps = [
        ":kernel_runner",
        "//tensorflow/lite/c:common",
        "//tensorflow/lite/micro:debug_log",
        "//tensorflow/lite/micro:op_resolvers",
        "//tensorflow/lite/micro:test_helpers",
        "//tensorflow/lite/micro/testing:micro_test",
    ],
)

cc_test(
    name = "ceil_test",
    srcs = [
        "ceil_test.cc",
    ],
    deps = [
        ":kernel_runner",
        "//tensorflow/lite/c:common",
        "//tensorflow/lite/micro:op_resolvers",
        "//tensorflow/lite/micro:test_helpers",
        "//tensorflow/lite/micro/testing:micro_test",
    ],
)

cc_test(
    name = "circular_buffer_test",
    srcs = [
        "circular_buffer_test.cc",
    ],
    deps = [
        "circular_buffer_flexbuffers_generated_data",
        ":kernel_runner",
        ":micro_ops",
        "//tensorflow/lite/c:common",
        "//tensorflow/lite/micro:op_resolvers",
        "//tensorflow/lite/micro:test_helpers",
        "//tensorflow/lite/micro/testing:micro_test",
    ],
)

cc_test(
    name = "comparisons_test",
    srcs = [
        "comparisons_test.cc",
    ],
    deps = [
        ":kernel_runner",
        "//tensorflow/lite/c:common",
        "//tensorflow/lite/micro:test_helpers",
        "//tensorflow/lite/micro/testing:micro_test",
    ],
)

cc_test(
    name = "concatenation_test",
    srcs = [
        "concatenation_test.cc",
    ],
    deps = [
        ":kernel_runner",
        "//tensorflow/lite/c:common",
        "//tensorflow/lite/micro:test_helpers",
        "//tensorflow/lite/micro/testing:micro_test",
    ],
)

cc_test(
    name = "conv_test",
    srcs = [
        "conv_test.cc",
    ],
    deps = [
        ":conv_test_common",
        ":kernel_runner",
        "//tensorflow/lite/c:common",
        "//tensorflow/lite/micro:micro_utils",
        "//tensorflow/lite/micro:test_helpers",
        "//tensorflow/lite/micro/testing:micro_test",
    ],
)

cc_test(
    name = "cumsum_test",
    srcs = [
        "cumsum_test.cc",
    ],
    deps = [
        ":kernel_runner",
        "//tensorflow/lite/c:common",
        "//tensorflow/lite/micro:debug_log",
        "//tensorflow/lite/micro:op_resolvers",
        "//tensorflow/lite/micro:test_helpers",
        "//tensorflow/lite/micro/testing:micro_test",
    ],
)

cc_test(
    name = "depth_to_space_test",
    srcs = [
        "depth_to_space_test.cc",
    ],
    deps = [
        ":kernel_runner",
        "//tensorflow/lite/c:common",
        "//tensorflow/lite/micro:debug_log",
        "//tensorflow/lite/micro:op_resolvers",
        "//tensorflow/lite/micro:test_helpers",
        "//tensorflow/lite/micro/testing:micro_test",
    ],
)

cc_test(
    name = "depthwise_conv_test",
    srcs = [
        "depthwise_conv_test.cc",
    ],
    deps = [
        ":kernel_runner",
        "//tensorflow/lite/c:common",
        "//tensorflow/lite/kernels/internal:tensor",
        "//tensorflow/lite/micro:test_helpers",
        "//tensorflow/lite/micro/testing:micro_test",
    ],
)

cc_test(
    name = "dequantize_test",
    srcs = [
        "dequantize_test.cc",
    ],
    deps = [
        ":kernel_runner",
        "//tensorflow/lite/c:common",
        "//tensorflow/lite/micro:test_helpers",
        "//tensorflow/lite/micro/testing:micro_test",
    ],
)

cc_test(
    name = "detection_postprocess_test",
    srcs = [
        "detection_postprocess_test.cc",
    ],
    deps = [
        ":detection_postprocess_flexbuffers_generated_data",
        ":kernel_runner",
        "//tensorflow/lite/c:common",
        "//tensorflow/lite/kernels/internal:tensor",
        "//tensorflow/lite/micro:test_helpers",
        "//tensorflow/lite/micro/testing:micro_test",
        "@flatbuffers//:runtime_cc",
    ],
)

cc_test(
    name = "elementwise_test",
    srcs = ["elementwise_test.cc"],
    deps = [
        ":kernel_runner",
        "//tensorflow/lite/c:common",
        "//tensorflow/lite/micro:debug_log",
        "//tensorflow/lite/micro:op_resolvers",
        "//tensorflow/lite/micro:test_helpers",
        "//tensorflow/lite/micro/testing:micro_test",
    ],
)

cc_test(
    name = "elu_test",
    srcs = [
        "elu_test.cc",
    ],
    deps = [
        ":kernel_runner",
        "//tensorflow/lite/c:common",
        "//tensorflow/lite/micro:debug_log",
        "//tensorflow/lite/micro:op_resolvers",
        "//tensorflow/lite/micro:test_helpers",
        "//tensorflow/lite/micro/testing:micro_test",
    ],
)

cc_test(
    name = "exp_test",
    srcs = ["exp_test.cc"],
    deps = [
        ":kernel_runner",
        "//tensorflow/lite/c:common",
        "//tensorflow/lite/micro:debug_log",
        "//tensorflow/lite/micro:op_resolvers",
        "//tensorflow/lite/micro:test_helpers",
        "//tensorflow/lite/micro/testing:micro_test",
    ],
)

cc_test(
    name = "expand_dims_test",
    srcs = ["expand_dims_test.cc"],
    deps = [
        ":kernel_runner",
        "//tensorflow/lite/c:common",
        "//tensorflow/lite/micro:debug_log",
        "//tensorflow/lite/micro:op_resolvers",
        "//tensorflow/lite/micro:test_helpers",
        "//tensorflow/lite/micro/testing:micro_test",
    ],
)

cc_test(
    name = "fill_test",
    srcs = [
        "fill_test.cc",
    ],
    deps = [
        ":kernel_runner",
        "//tensorflow/lite/c:common",
        "//tensorflow/lite/micro:op_resolvers",
        "//tensorflow/lite/micro:test_helpers",
        "//tensorflow/lite/micro/testing:micro_test",
    ],
)

cc_test(
    name = "floor_div_test",
    srcs = ["floor_div_test.cc"],
    deps = [
        ":kernel_runner",
        "//tensorflow/lite/c:common",
        "//tensorflow/lite/micro:debug_log",
        "//tensorflow/lite/micro:op_resolvers",
        "//tensorflow/lite/micro:test_helpers",
        "//tensorflow/lite/micro/testing:micro_test",
    ],
)

cc_test(
    name = "floor_mod_test",
    srcs = ["floor_mod_test.cc"],
    deps = [
        ":kernel_runner",
        "//tensorflow/lite/c:common",
        "//tensorflow/lite/micro:debug_log",
        "//tensorflow/lite/micro:op_resolvers",
        "//tensorflow/lite/micro:test_helpers",
        "//tensorflow/lite/micro/testing:micro_test",
    ],
)

cc_test(
    name = "floor_test",
    srcs = [
        "floor_test.cc",
    ],
    deps = [
        ":kernel_runner",
        "//tensorflow/lite/c:common",
        "//tensorflow/lite/micro:op_resolvers",
        "//tensorflow/lite/micro:test_helpers",
        "//tensorflow/lite/micro/testing:micro_test",
    ],
)

cc_test(
    name = "fully_connected_test",
    srcs = [
        "fully_connected_test.cc",
    ],
    deps = [
        ":kernel_runner",
        "//tensorflow/lite/c:common",
        "//tensorflow/lite/micro:micro_utils",
        "//tensorflow/lite/micro:op_resolvers",
        "//tensorflow/lite/micro:test_helpers",
        "//tensorflow/lite/micro/testing:micro_test",
    ],
)

cc_test(
    name = "gather_test",
    srcs = [
        "gather_test.cc",
    ],
    deps = [
        ":kernel_runner",
        "//tensorflow/lite/c:common",
        "//tensorflow/lite/micro:micro_utils",
        "//tensorflow/lite/micro:op_resolvers",
        "//tensorflow/lite/micro:test_helpers",
        "//tensorflow/lite/micro/testing:micro_test",
    ],
)

cc_test(
    name = "gather_nd_test",
    srcs = [
        "gather_nd_test.cc",
    ],
    deps = [
        ":kernel_runner",
        "//tensorflow/lite/c:common",
        "//tensorflow/lite/micro:micro_utils",
        "//tensorflow/lite/micro:op_resolvers",
        "//tensorflow/lite/micro:test_helpers",
        "//tensorflow/lite/micro/testing:micro_test",
    ],
)

cc_test(
    name = "hard_swish_test",
    srcs = ["hard_swish_test.cc"],
    deps = [
        ":kernel_runner",
        "//tensorflow/lite/c:common",
        "//tensorflow/lite/micro:op_resolvers",
        "//tensorflow/lite/micro:test_helpers",
        "//tensorflow/lite/micro/testing:micro_test",
    ],
)

cc_test(
    name = "if_test",
    srcs = ["if_test.cc"],
    deps = [
        ":kernel_runner",
        "//tensorflow/lite/c:common",
        "//tensorflow/lite/micro:micro_framework",
        "//tensorflow/lite/micro:mock_micro_graph",
        "//tensorflow/lite/micro:op_resolvers",
        "//tensorflow/lite/micro:test_helpers",
        "//tensorflow/lite/micro/testing:micro_test",
    ],
)

cc_test(
    name = "l2norm_test",
    srcs = [
        "l2norm_test.cc",
    ],
    deps = [
        ":kernel_runner",
        "//tensorflow/lite/c:common",
        "//tensorflow/lite/micro:op_resolvers",
        "//tensorflow/lite/micro:test_helpers",
        "//tensorflow/lite/micro/testing:micro_test",
    ],
)

cc_test(
    name = "l2_pool_2d_test",
    srcs = [
        "l2_pool_2d_test.cc",
    ],
    deps = [
        ":kernel_runner",
        "//tensorflow/lite/c:common",
        "//tensorflow/lite/micro:debug_log",
        "//tensorflow/lite/micro:op_resolvers",
        "//tensorflow/lite/micro:test_helpers",
        "//tensorflow/lite/micro/testing:micro_test",
    ],
)

cc_test(
    name = "leaky_relu_test",
    srcs = [
        "leaky_relu_test.cc",
    ],
    deps = [
        ":kernel_runner",
        "//tensorflow/lite/c:common",
        "//tensorflow/lite/micro:debug_log",
        "//tensorflow/lite/micro:op_resolvers",
        "//tensorflow/lite/micro:test_helpers",
        "//tensorflow/lite/micro/testing:micro_test",
    ],
)

cc_test(
    name = "logical_test",
    srcs = [
        "logical_test.cc",
    ],
    deps = [
        ":kernel_runner",
        "//tensorflow/lite/c:common",
        "//tensorflow/lite/micro:op_resolvers",
        "//tensorflow/lite/micro:test_helpers",
        "//tensorflow/lite/micro/testing:micro_test",
    ],
)

cc_test(
    name = "logistic_test",
    srcs = [
        "logistic_test.cc",
    ],
    deps = [
        ":kernel_runner",
        "//tensorflow/lite/c:common",
        "//tensorflow/lite/micro:op_resolvers",
        "//tensorflow/lite/micro:test_helpers",
        "//tensorflow/lite/micro/testing:micro_test",
    ],
)

cc_test(
    name = "log_softmax_test",
    srcs = [
        "log_softmax_test.cc",
    ],
    deps = [
        ":kernel_runner",
        "//tensorflow/lite/c:common",
        "//tensorflow/lite/micro:debug_log",
        "//tensorflow/lite/micro:op_resolvers",
        "//tensorflow/lite/micro:test_helpers",
        "//tensorflow/lite/micro/testing:micro_test",
    ],
)

cc_test(
    name = "maximum_minimum_test",
    srcs = [
        "maximum_minimum_test.cc",
    ],
    deps = [
        ":kernel_runner",
        "//tensorflow/lite/c:common",
        "//tensorflow/lite/micro:op_resolvers",
        "//tensorflow/lite/micro:test_helpers",
        "//tensorflow/lite/micro/testing:micro_test",
    ],
)

cc_test(
    name = "mul_test",
    srcs = [
        "mul_test.cc",
    ],
    deps = [
        ":kernel_runner",
        "//tensorflow/lite/c:common",
        "//tensorflow/lite/micro:test_helpers",
        "//tensorflow/lite/micro/testing:micro_test",
    ],
)

cc_test(
    name = "neg_test",
    srcs = [
        "neg_test.cc",
    ],
    deps = [
        ":kernel_runner",
        "//tensorflow/lite/c:common",
        "//tensorflow/lite/micro:op_resolvers",
        "//tensorflow/lite/micro:test_helpers",
        "//tensorflow/lite/micro/testing:micro_test",
    ],
)

cc_test(
    name = "pack_test",
    srcs = [
        "pack_test.cc",
    ],
    deps = [
        ":kernel_runner",
        "//tensorflow/lite/c:common",
        "//tensorflow/lite/micro:debug_log",
        "//tensorflow/lite/micro:test_helpers",
        "//tensorflow/lite/micro/testing:micro_test",
    ],
)

cc_test(
    name = "pad_test",
    srcs = [
        "pad_test.cc",
    ],
    tags = [
        "noasan",
        "nomsan",  # TODO(b/175133159): currently failing with asan and msan
    ],
    deps = [
        ":kernel_runner",
        "//tensorflow/lite/c:common",
        "//tensorflow/lite/micro:op_resolvers",
        "//tensorflow/lite/micro:test_helpers",
        "//tensorflow/lite/micro/testing:micro_test",
    ],
)

cc_test(
    name = "pooling_test",
    srcs = [
        "pooling_test.cc",
    ],
    deps = [
        ":kernel_runner",
        "//tensorflow/lite/c:common",
        "//tensorflow/lite/micro:test_helpers",
        "//tensorflow/lite/micro/testing:micro_test",
    ],
)

cc_test(
    name = "prelu_test",
    srcs = [
        "prelu_test.cc",
    ],
    deps = [
        ":kernel_runner",
        "//tensorflow/lite/c:common",
        "//tensorflow/lite/micro:test_helpers",
        "//tensorflow/lite/micro/testing:micro_test",
    ],
)

cc_test(
    name = "quantization_util_test",
    srcs = [
        "quantization_util_test.cc",
    ],
    deps = [
        "//tensorflow/lite/c:common",
        "//tensorflow/lite/kernels/internal:quantization_util",
        "//tensorflow/lite/micro/testing:micro_test",
    ],
)

cc_test(
    name = "quantize_test",
    srcs = [
        "quantize_test.cc",
    ],
    deps = [
        ":kernel_runner",
        "//tensorflow/lite/c:common",
        "//tensorflow/lite/micro:test_helpers",
        "//tensorflow/lite/micro/testing:micro_test",
    ],
)

cc_test(
    name = "reduce_test",
    srcs = [
        "reduce_test.cc",
    ],
    deps = [
        ":kernel_runner",
        "//tensorflow/lite/c:common",
        "//tensorflow/lite/micro:op_resolvers",
        "//tensorflow/lite/micro:test_helpers",
        "//tensorflow/lite/micro/testing:micro_test",
    ],
)

cc_test(
    name = "reshape_test",
    srcs = [
        "reshape_test.cc",
    ],
    deps = [
        ":kernel_runner",
        "//tensorflow/lite/c:common",
        "//tensorflow/lite/kernels/internal:tensor",
        "//tensorflow/lite/micro:micro_utils",
        "//tensorflow/lite/micro:test_helpers",
        "//tensorflow/lite/micro/testing:micro_test",
    ],
)

cc_test(
    name = "resize_bilinear_test",
    srcs = [
        "resize_bilinear_test.cc",
    ],
    deps = [
        ":kernel_runner",
        "//tensorflow/lite/c:common",
        "//tensorflow/lite/micro:op_resolvers",
        "//tensorflow/lite/micro:test_helpers",
        "//tensorflow/lite/micro/testing:micro_test",
    ],
)

cc_test(
    name = "resize_nearest_neighbor_test",
    srcs = [
        "resize_nearest_neighbor_test.cc",
    ],
    deps = [
        ":kernel_runner",
        "//tensorflow/lite/c:common",
        "//tensorflow/lite/micro:op_resolvers",
        "//tensorflow/lite/micro:test_helpers",
        "//tensorflow/lite/micro/testing:micro_test",
    ],
)

cc_test(
    name = "round_test",
    srcs = [
        "round_test.cc",
    ],
    deps = [
        ":kernel_runner",
        "//tensorflow/lite/c:common",
        "//tensorflow/lite/micro:op_resolvers",
        "//tensorflow/lite/micro:test_helpers",
        "//tensorflow/lite/micro/testing:micro_test",
    ],
)

cc_test(
    name = "shape_test",
    srcs = ["shape_test.cc"],
    deps = [
        ":kernel_runner",
        "//tensorflow/lite/c:common",
        "//tensorflow/lite/micro:op_resolvers",
        "//tensorflow/lite/micro:test_helpers",
        "//tensorflow/lite/micro/testing:micro_test",
    ],
)

cc_test(
    name = "softmax_test",
    srcs = [
        "softmax_test.cc",
    ],
    deps = [
        ":kernel_runner",
        "//tensorflow/lite/c:common",
        "//tensorflow/lite/micro:op_resolvers",
        "//tensorflow/lite/micro:test_helpers",
        "//tensorflow/lite/micro/testing:micro_test",
    ],
)

cc_test(
    name = "space_to_batch_nd_test",
    srcs = [
        "space_to_batch_nd_test.cc",
    ],
    deps = [
        ":kernel_runner",
        "//tensorflow/lite/c:common",
        "//tensorflow/lite/micro:micro_utils",
        "//tensorflow/lite/micro:test_helpers",
        "//tensorflow/lite/micro/testing:micro_test",
    ],
)

cc_test(
    name = "space_to_depth_test",
    srcs = [
        "space_to_depth_test.cc",
    ],
    deps = [
        ":kernel_runner",
        "//tensorflow/lite/c:common",
        "//tensorflow/lite/micro:debug_log",
        "//tensorflow/lite/micro:op_resolvers",
        "//tensorflow/lite/micro:test_helpers",
        "//tensorflow/lite/micro/testing:micro_test",
    ],
)

cc_test(
    name = "split_test",
    srcs = [
        "split_test.cc",
    ],
    deps = [
        ":kernel_runner",
        "//tensorflow/lite/c:common",
        "//tensorflow/lite/micro:debug_log",
        "//tensorflow/lite/micro:op_resolvers",
        "//tensorflow/lite/micro:test_helpers",
        "//tensorflow/lite/micro/testing:micro_test",
    ],
)

cc_test(
    name = "split_v_test",
    srcs = [
        "split_v_test.cc",
    ],
    deps = [
        ":kernel_runner",
        "//tensorflow/lite/c:common",
        "//tensorflow/lite/micro:debug_log",
        "//tensorflow/lite/micro:op_resolvers",
        "//tensorflow/lite/micro:test_helpers",
        "//tensorflow/lite/micro/testing:micro_test",
    ],
)

cc_test(
    name = "squeeze_test",
    srcs = ["squeeze_test.cc"],
    deps = [
        ":kernel_runner",
        "//tensorflow/lite/c:common",
        "//tensorflow/lite/micro:op_resolvers",
        "//tensorflow/lite/micro:test_helpers",
        "//tensorflow/lite/micro/testing:micro_test",
    ],
)

cc_test(
    name = "strided_slice_test",
    srcs = [
        "strided_slice_test.cc",
    ],
    deps = [
        ":kernel_runner",
        "//tensorflow/lite/c:common",
        "//tensorflow/lite/micro:op_resolvers",
        "//tensorflow/lite/micro:test_helpers",
        "//tensorflow/lite/micro/testing:micro_test",
    ],
)

cc_test(
    name = "sub_test",
    srcs = [
        "sub_test.cc",
    ],
    deps = [
        ":kernel_runner",
        "//tensorflow/lite/c:common",
        "//tensorflow/lite/micro:test_helpers",
        "//tensorflow/lite/micro/testing:micro_test",
    ],
)

cc_test(
    name = "svdf_test",
    srcs = [
        "svdf_test.cc",
    ],
    deps = [
        ":kernel_runner",
        "//tensorflow/lite/c:common",
        "//tensorflow/lite/micro:test_helpers",
        "//tensorflow/lite/micro/testing:micro_test",
    ],
)

cc_test(
    name = "tanh_test",
    srcs = ["tanh_test.cc"],
    deps = [
        ":kernel_runner",
        "//tensorflow/lite/c:common",
        "//tensorflow/lite/micro:test_helpers",
        "//tensorflow/lite/micro/testing:micro_test",
    ],
)

cc_test(
    name = "transpose_test",
    srcs = ["transpose_test.cc"],
    deps = [
        ":kernel_runner",
        "//tensorflow/lite/c:common",
        "//tensorflow/lite/micro:test_helpers",
        "//tensorflow/lite/micro/testing:micro_test",
    ],
)

cc_test(
    name = "transpose_conv_test",
    srcs = [
        "transpose_conv_test.cc",
    ],
    deps = [
        ":conv_test_common",
        ":kernel_runner",
        "//tensorflow/lite/c:common",
        "//tensorflow/lite/micro:micro_utils",
        "//tensorflow/lite/micro:op_resolvers",
        "//tensorflow/lite/micro:test_helpers",
        "//tensorflow/lite/micro/testing:micro_test",
    ],
)

cc_test(
    name = "unpack_test",
    srcs = [
        "unpack_test.cc",
    ],
    deps = [
        ":kernel_runner",
        "//tensorflow/lite/c:common",
        "//tensorflow/lite/micro:debug_log",
        "//tensorflow/lite/micro:test_helpers",
        "//tensorflow/lite/micro/testing:micro_test",
    ],
)

cc_test(
    name = "zeros_like_test",
    srcs = ["zeros_like_test.cc"],
    deps = [
        ":kernel_runner",
        "//tensorflow/lite/c:common",
        "//tensorflow/lite/micro:debug_log",
        "//tensorflow/lite/micro:op_resolvers",
        "//tensorflow/lite/micro:test_helpers",
        "//tensorflow/lite/micro/testing:micro_test",
    ],
)<|MERGE_RESOLUTION|>--- conflicted
+++ resolved
@@ -192,11 +192,8 @@
         "depthwise_conv.h",
         "ethosu.h",
         "fully_connected.h",
-<<<<<<< HEAD
         "logical.h",
-=======
         "logistic.h",
->>>>>>> 6389e83f
         "micro_ops.h",
         "pooling.h",
         "quantize.h",
