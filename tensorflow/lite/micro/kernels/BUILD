load("//tensorflow/lite/micro:build_def.bzl", "micro_copts")
load("//tensorflow:extra_rules.bzl", "tflm_kernel_friends")

package(
    features = ["-layering_check"],
    licenses = ["notice"],
)

package_group(
    name = "tflite_micro",
    packages = ["//..."],
)

package_group(
    name = "micro_top_level",
    packages = ["//tensorflow/lite/micro"],
)

package_group(
    name = "kernel_friends",
    packages = tflm_kernel_friends(),
)

####################################
# C++ libraries
####################################

cc_library(
    name = "activation_utils",
    hdrs = ["activation_utils.h"],
    deps = [
        "//tensorflow/lite/c:common",
        "//tensorflow/lite/kernels/internal:cppmath",
    ],
)

cc_library(
    name = "circular_buffer_flexbuffers_generated_data",
    srcs = [
        "circular_buffer_flexbuffers_generated_data.cc",
    ],
    hdrs = [
        "circular_buffer_flexbuffers_generated_data.h",
    ],
)

cc_library(
    name = "conv_test_common",
    srcs = [
        "conv_test_common.cc",
    ],
    hdrs = [
        "conv_test.h",
    ],
    deps = [
        ":kernel_runner",
        ":micro_ops",
        "//tensorflow/lite/c:common",
        "//tensorflow/lite/micro:test_helpers",
        "//tensorflow/lite/micro/testing:micro_test",
    ],
)

cc_library(
    name = "detection_postprocess_flexbuffers_generated_data",
    srcs = [
        "detection_postprocess_flexbuffers_generated_data.cc",
    ],
    hdrs = [
        "detection_postprocess_flexbuffers_generated_data.h",
    ],
)

cc_library(
    name = "kernel_runner",
    srcs = [
        "kernel_runner.cc",
    ],
    hdrs = ["kernel_runner.h"],
    visibility = [
        "//visibility:public",
    ],
    deps = [
        "//tensorflow/lite/c:common",
        "//tensorflow/lite/kernels/internal:compatibility",
        "//tensorflow/lite/micro:micro_allocator",
        "//tensorflow/lite/micro:micro_error_reporter",
        "//tensorflow/lite/micro:mock_micro_graph",
        "//tensorflow/lite/micro:test_helpers",
    ],
)

cc_library(
    name = "kernel_util",
    srcs = [
        "kernel_util.cc",
    ],
    hdrs = ["kernel_util.h"],
    visibility = [
        ":kernel_friends",
        ":tflite_micro",
    ],
    deps = [
        "//tensorflow/lite/c:common",
        "//tensorflow/lite/kernels/internal:compatibility",
        "//tensorflow/lite/kernels/internal:types",
        "//tensorflow/lite/micro:debug_log",
    ],
)

cc_library(
    name = "micro_ops",
    srcs = [
        "activations.cc",
        "activations_common.cc",
        "add.cc",
        "add_n.cc",
        "arg_min_max.cc",
        "batch_to_space_nd.cc",
        "cast.cc",
        "ceil.cc",
        "circular_buffer.cc",
        "comparisons.cc",
        "concatenation.cc",
        "conv.cc",
        "conv_common.cc",
        "cumsum.cc",
        "depth_to_space.cc",
        "depthwise_conv.cc",
        "depthwise_conv_common.cc",
        "dequantize.cc",
        "detection_postprocess.cc",
        "elementwise.cc",
        "elu.cc",
        "ethosu.cc",
        "exp.cc",
        "expand_dims.cc",
        "fill.cc",
        "floor.cc",
        "floor_div.cc",
        "floor_mod.cc",
        "fully_connected.cc",
        "fully_connected_common.cc",
        "gather.cc",
        "gather_nd.cc",
        "hard_swish.cc",
        "hard_swish_common.cc",
        "if.cc",
        "l2_pool_2d.cc",
        "l2norm.cc",
        "leaky_relu.cc",
        "log_softmax.cc",
        "logical.cc",
        "logical_common.cc",
        "logistic.cc",
        "logistic_common.cc",
        "maximum_minimum.cc",
        "mul.cc",
        "neg.cc",
        "pack.cc",
        "pad.cc",
        "pooling.cc",
        "pooling_common.cc",
        "prelu.cc",
        "quantize.cc",
        "quantize_common.cc",
        "reduce.cc",
        "reshape.cc",
        "resize_bilinear.cc",
        "resize_nearest_neighbor.cc",
        "round.cc",
        "shape.cc",
        "softmax.cc",
        "softmax_common.cc",
        "space_to_batch_nd.cc",
        "space_to_depth.cc",
        "split.cc",
        "split_v.cc",
        "squeeze.cc",
        "strided_slice.cc",
        "sub.cc",
        "svdf.cc",
        "svdf_common.cc",
        "tanh.cc",
        "transpose.cc",
        "transpose_conv.cc",
        "unpack.cc",
        "zeros_like.cc",
    ],
    hdrs = [
        "activations.h",
        "conv.h",
        "depthwise_conv.h",
        "ethosu.h",
        "fully_connected.h",
<<<<<<< HEAD
        "hard_swish.h",
=======
        "logical.h",
        "logistic.h",
>>>>>>> 4cef7ee3
        "micro_ops.h",
        "pooling.h",
        "quantize.h",
        "softmax.h",
        "svdf.h",
    ],
    copts = micro_copts(),
    visibility = [
        # Public visibility to allow application code to select kernel variants.
        "//visibility:public",
    ],
    deps = [
        ":activation_utils",
        ":kernel_util",
        ":micro_utils",
        "//tensorflow/lite/c:common",
        "//tensorflow/lite/kernels:kernel_util",
        "//tensorflow/lite/kernels:op_macros",
        "//tensorflow/lite/kernels:padding",
        "//tensorflow/lite/kernels/internal:common",
        "//tensorflow/lite/kernels/internal:compatibility",
        "//tensorflow/lite/kernels/internal:cppmath",
        "//tensorflow/lite/kernels/internal:quantization_util",
        "//tensorflow/lite/kernels/internal:reference_base",
        "//tensorflow/lite/kernels/internal:tensor",
        "//tensorflow/lite/kernels/internal:types",
        "//tensorflow/lite/micro:memory_helpers",
        "//tensorflow/lite/micro:flatbuffer_utils",
        "//tensorflow/lite/micro:micro_graph",
        "//tensorflow/lite/micro:micro_utils",
        "//tensorflow/lite/schema:schema_fbs",
        "@flatbuffers//:runtime_cc",
    ],
)

cc_library(
    name = "micro_utils",
    hdrs = ["micro_utils.h"],
)

####################################
# C++ tests
####################################

cc_test(
    name = "activations_test",
    srcs = [
        "activations_test.cc",
    ],
    deps = [
        ":kernel_runner",
        "//tensorflow/lite/c:common",
        "//tensorflow/lite/micro:op_resolvers",
        "//tensorflow/lite/micro:test_helpers",
        "//tensorflow/lite/micro/testing:micro_test",
    ],
)

cc_test(
    name = "add_n_test",
    srcs = [
        "add_n_test.cc",
    ],
    deps = [
        ":kernel_runner",
        "//tensorflow/lite/c:common",
        "//tensorflow/lite/micro:debug_log",
        "//tensorflow/lite/micro:op_resolvers",
        "//tensorflow/lite/micro:test_helpers",
        "//tensorflow/lite/micro/testing:micro_test",
    ],
)

cc_test(
    name = "add_test",
    srcs = [
        "add_test.cc",
    ],
    deps = [
        ":kernel_runner",
        "//tensorflow/lite/c:common",
        "//tensorflow/lite/micro:op_resolvers",
        "//tensorflow/lite/micro:test_helpers",
        "//tensorflow/lite/micro/testing:micro_test",
    ],
)

cc_test(
    name = "arg_min_max_test",
    srcs = [
        "arg_min_max_test.cc",
    ],
    deps = [
        ":kernel_runner",
        "//tensorflow/lite/c:common",
        "//tensorflow/lite/micro:op_resolvers",
        "//tensorflow/lite/micro:test_helpers",
        "//tensorflow/lite/micro/testing:micro_test",
    ],
)

cc_test(
    name = "batch_to_space_nd_test",
    srcs = [
        "batch_to_space_nd_test.cc",
    ],
    deps = [
        ":kernel_runner",
        "//tensorflow/lite/c:common",
        "//tensorflow/lite/micro:op_resolvers",
        "//tensorflow/lite/micro:test_helpers",
        "//tensorflow/lite/micro/testing:micro_test",
    ],
)

cc_test(
    name = "cast_test",
    srcs = ["cast_test.cc"],
    deps = [
        ":kernel_runner",
        "//tensorflow/lite/c:common",
        "//tensorflow/lite/micro:debug_log",
        "//tensorflow/lite/micro:op_resolvers",
        "//tensorflow/lite/micro:test_helpers",
        "//tensorflow/lite/micro/testing:micro_test",
    ],
)

cc_test(
    name = "ceil_test",
    srcs = [
        "ceil_test.cc",
    ],
    deps = [
        ":kernel_runner",
        "//tensorflow/lite/c:common",
        "//tensorflow/lite/micro:op_resolvers",
        "//tensorflow/lite/micro:test_helpers",
        "//tensorflow/lite/micro/testing:micro_test",
    ],
)

cc_test(
    name = "circular_buffer_test",
    srcs = [
        "circular_buffer_test.cc",
    ],
    deps = [
        "circular_buffer_flexbuffers_generated_data",
        ":kernel_runner",
        ":micro_ops",
        "//tensorflow/lite/c:common",
        "//tensorflow/lite/micro:op_resolvers",
        "//tensorflow/lite/micro:test_helpers",
        "//tensorflow/lite/micro/testing:micro_test",
    ],
)

cc_test(
    name = "comparisons_test",
    srcs = [
        "comparisons_test.cc",
    ],
    deps = [
        ":kernel_runner",
        "//tensorflow/lite/c:common",
        "//tensorflow/lite/micro:test_helpers",
        "//tensorflow/lite/micro/testing:micro_test",
    ],
)

cc_test(
    name = "concatenation_test",
    srcs = [
        "concatenation_test.cc",
    ],
    deps = [
        ":kernel_runner",
        "//tensorflow/lite/c:common",
        "//tensorflow/lite/micro:test_helpers",
        "//tensorflow/lite/micro/testing:micro_test",
    ],
)

cc_test(
    name = "conv_test",
    srcs = [
        "conv_test.cc",
    ],
    deps = [
        ":conv_test_common",
        ":kernel_runner",
        "//tensorflow/lite/c:common",
        "//tensorflow/lite/micro:micro_utils",
        "//tensorflow/lite/micro:test_helpers",
        "//tensorflow/lite/micro/testing:micro_test",
    ],
)

cc_test(
    name = "cumsum_test",
    srcs = [
        "cumsum_test.cc",
    ],
    deps = [
        ":kernel_runner",
        "//tensorflow/lite/c:common",
        "//tensorflow/lite/micro:debug_log",
        "//tensorflow/lite/micro:op_resolvers",
        "//tensorflow/lite/micro:test_helpers",
        "//tensorflow/lite/micro/testing:micro_test",
    ],
)

cc_test(
    name = "depth_to_space_test",
    srcs = [
        "depth_to_space_test.cc",
    ],
    deps = [
        ":kernel_runner",
        "//tensorflow/lite/c:common",
        "//tensorflow/lite/micro:debug_log",
        "//tensorflow/lite/micro:op_resolvers",
        "//tensorflow/lite/micro:test_helpers",
        "//tensorflow/lite/micro/testing:micro_test",
    ],
)

cc_test(
    name = "depthwise_conv_test",
    srcs = [
        "depthwise_conv_test.cc",
    ],
    deps = [
        ":kernel_runner",
        "//tensorflow/lite/c:common",
        "//tensorflow/lite/kernels/internal:tensor",
        "//tensorflow/lite/micro:test_helpers",
        "//tensorflow/lite/micro/testing:micro_test",
    ],
)

cc_test(
    name = "dequantize_test",
    srcs = [
        "dequantize_test.cc",
    ],
    deps = [
        ":kernel_runner",
        "//tensorflow/lite/c:common",
        "//tensorflow/lite/micro:test_helpers",
        "//tensorflow/lite/micro/testing:micro_test",
    ],
)

cc_test(
    name = "detection_postprocess_test",
    srcs = [
        "detection_postprocess_test.cc",
    ],
    deps = [
        ":detection_postprocess_flexbuffers_generated_data",
        ":kernel_runner",
        "//tensorflow/lite/c:common",
        "//tensorflow/lite/kernels/internal:tensor",
        "//tensorflow/lite/micro:test_helpers",
        "//tensorflow/lite/micro/testing:micro_test",
        "@flatbuffers//:runtime_cc",
    ],
)

cc_test(
    name = "elementwise_test",
    srcs = ["elementwise_test.cc"],
    deps = [
        ":kernel_runner",
        "//tensorflow/lite/c:common",
        "//tensorflow/lite/micro:debug_log",
        "//tensorflow/lite/micro:op_resolvers",
        "//tensorflow/lite/micro:test_helpers",
        "//tensorflow/lite/micro/testing:micro_test",
    ],
)

cc_test(
    name = "elu_test",
    srcs = [
        "elu_test.cc",
    ],
    deps = [
        ":kernel_runner",
        "//tensorflow/lite/c:common",
        "//tensorflow/lite/micro:debug_log",
        "//tensorflow/lite/micro:op_resolvers",
        "//tensorflow/lite/micro:test_helpers",
        "//tensorflow/lite/micro/testing:micro_test",
    ],
)

cc_test(
    name = "exp_test",
    srcs = ["exp_test.cc"],
    deps = [
        ":kernel_runner",
        "//tensorflow/lite/c:common",
        "//tensorflow/lite/micro:debug_log",
        "//tensorflow/lite/micro:op_resolvers",
        "//tensorflow/lite/micro:test_helpers",
        "//tensorflow/lite/micro/testing:micro_test",
    ],
)

cc_test(
    name = "expand_dims_test",
    srcs = ["expand_dims_test.cc"],
    deps = [
        ":kernel_runner",
        "//tensorflow/lite/c:common",
        "//tensorflow/lite/micro:debug_log",
        "//tensorflow/lite/micro:op_resolvers",
        "//tensorflow/lite/micro:test_helpers",
        "//tensorflow/lite/micro/testing:micro_test",
    ],
)

cc_test(
    name = "fill_test",
    srcs = [
        "fill_test.cc",
    ],
    deps = [
        ":kernel_runner",
        "//tensorflow/lite/c:common",
        "//tensorflow/lite/micro:op_resolvers",
        "//tensorflow/lite/micro:test_helpers",
        "//tensorflow/lite/micro/testing:micro_test",
    ],
)

cc_test(
    name = "floor_div_test",
    srcs = ["floor_div_test.cc"],
    deps = [
        ":kernel_runner",
        "//tensorflow/lite/c:common",
        "//tensorflow/lite/micro:debug_log",
        "//tensorflow/lite/micro:op_resolvers",
        "//tensorflow/lite/micro:test_helpers",
        "//tensorflow/lite/micro/testing:micro_test",
    ],
)

cc_test(
    name = "floor_mod_test",
    srcs = ["floor_mod_test.cc"],
    deps = [
        ":kernel_runner",
        "//tensorflow/lite/c:common",
        "//tensorflow/lite/micro:debug_log",
        "//tensorflow/lite/micro:op_resolvers",
        "//tensorflow/lite/micro:test_helpers",
        "//tensorflow/lite/micro/testing:micro_test",
    ],
)

cc_test(
    name = "floor_test",
    srcs = [
        "floor_test.cc",
    ],
    deps = [
        ":kernel_runner",
        "//tensorflow/lite/c:common",
        "//tensorflow/lite/micro:op_resolvers",
        "//tensorflow/lite/micro:test_helpers",
        "//tensorflow/lite/micro/testing:micro_test",
    ],
)

cc_test(
    name = "fully_connected_test",
    srcs = [
        "fully_connected_test.cc",
    ],
    deps = [
        ":kernel_runner",
        "//tensorflow/lite/c:common",
        "//tensorflow/lite/micro:micro_utils",
        "//tensorflow/lite/micro:op_resolvers",
        "//tensorflow/lite/micro:test_helpers",
        "//tensorflow/lite/micro/testing:micro_test",
    ],
)

cc_test(
    name = "gather_test",
    srcs = [
        "gather_test.cc",
    ],
    deps = [
        ":kernel_runner",
        "//tensorflow/lite/c:common",
        "//tensorflow/lite/micro:micro_utils",
        "//tensorflow/lite/micro:op_resolvers",
        "//tensorflow/lite/micro:test_helpers",
        "//tensorflow/lite/micro/testing:micro_test",
    ],
)

cc_test(
    name = "gather_nd_test",
    srcs = [
        "gather_nd_test.cc",
    ],
    deps = [
        ":kernel_runner",
        "//tensorflow/lite/c:common",
        "//tensorflow/lite/micro:micro_utils",
        "//tensorflow/lite/micro:op_resolvers",
        "//tensorflow/lite/micro:test_helpers",
        "//tensorflow/lite/micro/testing:micro_test",
    ],
)

cc_test(
    name = "hard_swish_test",
    srcs = ["hard_swish_test.cc"],
    deps = [
        ":kernel_runner",
        "//tensorflow/lite/c:common",
        "//tensorflow/lite/micro:op_resolvers",
        "//tensorflow/lite/micro:test_helpers",
        "//tensorflow/lite/micro/testing:micro_test",
    ],
)

cc_test(
    name = "if_test",
    srcs = ["if_test.cc"],
    deps = [
        ":kernel_runner",
        "//tensorflow/lite/c:common",
        "//tensorflow/lite/micro:micro_framework",
        "//tensorflow/lite/micro:mock_micro_graph",
        "//tensorflow/lite/micro:op_resolvers",
        "//tensorflow/lite/micro:test_helpers",
        "//tensorflow/lite/micro/testing:micro_test",
    ],
)

cc_test(
    name = "l2norm_test",
    srcs = [
        "l2norm_test.cc",
    ],
    deps = [
        ":kernel_runner",
        "//tensorflow/lite/c:common",
        "//tensorflow/lite/micro:op_resolvers",
        "//tensorflow/lite/micro:test_helpers",
        "//tensorflow/lite/micro/testing:micro_test",
    ],
)

cc_test(
    name = "l2_pool_2d_test",
    srcs = [
        "l2_pool_2d_test.cc",
    ],
    deps = [
        ":kernel_runner",
        "//tensorflow/lite/c:common",
        "//tensorflow/lite/micro:debug_log",
        "//tensorflow/lite/micro:op_resolvers",
        "//tensorflow/lite/micro:test_helpers",
        "//tensorflow/lite/micro/testing:micro_test",
    ],
)

cc_test(
    name = "leaky_relu_test",
    srcs = [
        "leaky_relu_test.cc",
    ],
    deps = [
        ":kernel_runner",
        "//tensorflow/lite/c:common",
        "//tensorflow/lite/micro:debug_log",
        "//tensorflow/lite/micro:op_resolvers",
        "//tensorflow/lite/micro:test_helpers",
        "//tensorflow/lite/micro/testing:micro_test",
    ],
)

cc_test(
    name = "logical_test",
    srcs = [
        "logical_test.cc",
    ],
    deps = [
        ":kernel_runner",
        "//tensorflow/lite/c:common",
        "//tensorflow/lite/micro:op_resolvers",
        "//tensorflow/lite/micro:test_helpers",
        "//tensorflow/lite/micro/testing:micro_test",
    ],
)

cc_test(
    name = "logistic_test",
    srcs = [
        "logistic_test.cc",
    ],
    deps = [
        ":kernel_runner",
        "//tensorflow/lite/c:common",
        "//tensorflow/lite/micro:op_resolvers",
        "//tensorflow/lite/micro:test_helpers",
        "//tensorflow/lite/micro/testing:micro_test",
    ],
)

cc_test(
    name = "log_softmax_test",
    srcs = [
        "log_softmax_test.cc",
    ],
    deps = [
        ":kernel_runner",
        "//tensorflow/lite/c:common",
        "//tensorflow/lite/micro:debug_log",
        "//tensorflow/lite/micro:op_resolvers",
        "//tensorflow/lite/micro:test_helpers",
        "//tensorflow/lite/micro/testing:micro_test",
    ],
)

cc_test(
    name = "maximum_minimum_test",
    srcs = [
        "maximum_minimum_test.cc",
    ],
    deps = [
        ":kernel_runner",
        "//tensorflow/lite/c:common",
        "//tensorflow/lite/micro:op_resolvers",
        "//tensorflow/lite/micro:test_helpers",
        "//tensorflow/lite/micro/testing:micro_test",
    ],
)

cc_test(
    name = "mul_test",
    srcs = [
        "mul_test.cc",
    ],
    deps = [
        ":kernel_runner",
        "//tensorflow/lite/c:common",
        "//tensorflow/lite/micro:test_helpers",
        "//tensorflow/lite/micro/testing:micro_test",
    ],
)

cc_test(
    name = "neg_test",
    srcs = [
        "neg_test.cc",
    ],
    deps = [
        ":kernel_runner",
        "//tensorflow/lite/c:common",
        "//tensorflow/lite/micro:op_resolvers",
        "//tensorflow/lite/micro:test_helpers",
        "//tensorflow/lite/micro/testing:micro_test",
    ],
)

cc_test(
    name = "pack_test",
    srcs = [
        "pack_test.cc",
    ],
    deps = [
        ":kernel_runner",
        "//tensorflow/lite/c:common",
        "//tensorflow/lite/micro:debug_log",
        "//tensorflow/lite/micro:test_helpers",
        "//tensorflow/lite/micro/testing:micro_test",
    ],
)

cc_test(
    name = "pad_test",
    srcs = [
        "pad_test.cc",
    ],
    tags = [
        "noasan",
        "nomsan",  # TODO(b/175133159): currently failing with asan and msan
    ],
    deps = [
        ":kernel_runner",
        "//tensorflow/lite/c:common",
        "//tensorflow/lite/micro:op_resolvers",
        "//tensorflow/lite/micro:test_helpers",
        "//tensorflow/lite/micro/testing:micro_test",
    ],
)

cc_test(
    name = "pooling_test",
    srcs = [
        "pooling_test.cc",
    ],
    deps = [
        ":kernel_runner",
        "//tensorflow/lite/c:common",
        "//tensorflow/lite/micro:test_helpers",
        "//tensorflow/lite/micro/testing:micro_test",
    ],
)

cc_test(
    name = "prelu_test",
    srcs = [
        "prelu_test.cc",
    ],
    deps = [
        ":kernel_runner",
        "//tensorflow/lite/c:common",
        "//tensorflow/lite/micro:test_helpers",
        "//tensorflow/lite/micro/testing:micro_test",
    ],
)

cc_test(
    name = "quantization_util_test",
    srcs = [
        "quantization_util_test.cc",
    ],
    deps = [
        "//tensorflow/lite/c:common",
        "//tensorflow/lite/kernels/internal:quantization_util",
        "//tensorflow/lite/micro/testing:micro_test",
    ],
)

cc_test(
    name = "quantize_test",
    srcs = [
        "quantize_test.cc",
    ],
    deps = [
        ":kernel_runner",
        "//tensorflow/lite/c:common",
        "//tensorflow/lite/micro:test_helpers",
        "//tensorflow/lite/micro/testing:micro_test",
    ],
)

cc_test(
    name = "reduce_test",
    srcs = [
        "reduce_test.cc",
    ],
    deps = [
        ":kernel_runner",
        "//tensorflow/lite/c:common",
        "//tensorflow/lite/micro:op_resolvers",
        "//tensorflow/lite/micro:test_helpers",
        "//tensorflow/lite/micro/testing:micro_test",
    ],
)

cc_test(
    name = "reshape_test",
    srcs = [
        "reshape_test.cc",
    ],
    deps = [
        ":kernel_runner",
        "//tensorflow/lite/c:common",
        "//tensorflow/lite/kernels/internal:tensor",
        "//tensorflow/lite/micro:micro_utils",
        "//tensorflow/lite/micro:test_helpers",
        "//tensorflow/lite/micro/testing:micro_test",
    ],
)

cc_test(
    name = "resize_bilinear_test",
    srcs = [
        "resize_bilinear_test.cc",
    ],
    deps = [
        ":kernel_runner",
        "//tensorflow/lite/c:common",
        "//tensorflow/lite/micro:op_resolvers",
        "//tensorflow/lite/micro:test_helpers",
        "//tensorflow/lite/micro/testing:micro_test",
    ],
)

cc_test(
    name = "resize_nearest_neighbor_test",
    srcs = [
        "resize_nearest_neighbor_test.cc",
    ],
    deps = [
        ":kernel_runner",
        "//tensorflow/lite/c:common",
        "//tensorflow/lite/micro:op_resolvers",
        "//tensorflow/lite/micro:test_helpers",
        "//tensorflow/lite/micro/testing:micro_test",
    ],
)

cc_test(
    name = "round_test",
    srcs = [
        "round_test.cc",
    ],
    deps = [
        ":kernel_runner",
        "//tensorflow/lite/c:common",
        "//tensorflow/lite/micro:op_resolvers",
        "//tensorflow/lite/micro:test_helpers",
        "//tensorflow/lite/micro/testing:micro_test",
    ],
)

cc_test(
    name = "shape_test",
    srcs = ["shape_test.cc"],
    deps = [
        ":kernel_runner",
        "//tensorflow/lite/c:common",
        "//tensorflow/lite/micro:op_resolvers",
        "//tensorflow/lite/micro:test_helpers",
        "//tensorflow/lite/micro/testing:micro_test",
    ],
)

cc_test(
    name = "softmax_test",
    srcs = [
        "softmax_test.cc",
    ],
    deps = [
        ":kernel_runner",
        "//tensorflow/lite/c:common",
        "//tensorflow/lite/micro:op_resolvers",
        "//tensorflow/lite/micro:test_helpers",
        "//tensorflow/lite/micro/testing:micro_test",
    ],
)

cc_test(
    name = "space_to_batch_nd_test",
    srcs = [
        "space_to_batch_nd_test.cc",
    ],
    deps = [
        ":kernel_runner",
        "//tensorflow/lite/c:common",
        "//tensorflow/lite/micro:micro_utils",
        "//tensorflow/lite/micro:test_helpers",
        "//tensorflow/lite/micro/testing:micro_test",
    ],
)

cc_test(
    name = "space_to_depth_test",
    srcs = [
        "space_to_depth_test.cc",
    ],
    deps = [
        ":kernel_runner",
        "//tensorflow/lite/c:common",
        "//tensorflow/lite/micro:debug_log",
        "//tensorflow/lite/micro:op_resolvers",
        "//tensorflow/lite/micro:test_helpers",
        "//tensorflow/lite/micro/testing:micro_test",
    ],
)

cc_test(
    name = "split_test",
    srcs = [
        "split_test.cc",
    ],
    deps = [
        ":kernel_runner",
        "//tensorflow/lite/c:common",
        "//tensorflow/lite/micro:debug_log",
        "//tensorflow/lite/micro:op_resolvers",
        "//tensorflow/lite/micro:test_helpers",
        "//tensorflow/lite/micro/testing:micro_test",
    ],
)

cc_test(
    name = "split_v_test",
    srcs = [
        "split_v_test.cc",
    ],
    deps = [
        ":kernel_runner",
        "//tensorflow/lite/c:common",
        "//tensorflow/lite/micro:debug_log",
        "//tensorflow/lite/micro:op_resolvers",
        "//tensorflow/lite/micro:test_helpers",
        "//tensorflow/lite/micro/testing:micro_test",
    ],
)

cc_test(
    name = "squeeze_test",
    srcs = ["squeeze_test.cc"],
    deps = [
        ":kernel_runner",
        "//tensorflow/lite/c:common",
        "//tensorflow/lite/micro:op_resolvers",
        "//tensorflow/lite/micro:test_helpers",
        "//tensorflow/lite/micro/testing:micro_test",
    ],
)

cc_test(
    name = "strided_slice_test",
    srcs = [
        "strided_slice_test.cc",
    ],
    deps = [
        ":kernel_runner",
        "//tensorflow/lite/c:common",
        "//tensorflow/lite/micro:op_resolvers",
        "//tensorflow/lite/micro:test_helpers",
        "//tensorflow/lite/micro/testing:micro_test",
    ],
)

cc_test(
    name = "sub_test",
    srcs = [
        "sub_test.cc",
    ],
    deps = [
        ":kernel_runner",
        "//tensorflow/lite/c:common",
        "//tensorflow/lite/micro:test_helpers",
        "//tensorflow/lite/micro/testing:micro_test",
    ],
)

cc_test(
    name = "svdf_test",
    srcs = [
        "svdf_test.cc",
    ],
    deps = [
        ":kernel_runner",
        "//tensorflow/lite/c:common",
        "//tensorflow/lite/micro:test_helpers",
        "//tensorflow/lite/micro/testing:micro_test",
    ],
)

cc_test(
    name = "tanh_test",
    srcs = ["tanh_test.cc"],
    deps = [
        ":kernel_runner",
        "//tensorflow/lite/c:common",
        "//tensorflow/lite/micro:test_helpers",
        "//tensorflow/lite/micro/testing:micro_test",
    ],
)

cc_test(
    name = "transpose_test",
    srcs = ["transpose_test.cc"],
    deps = [
        ":kernel_runner",
        "//tensorflow/lite/c:common",
        "//tensorflow/lite/micro:test_helpers",
        "//tensorflow/lite/micro/testing:micro_test",
    ],
)

cc_test(
    name = "transpose_conv_test",
    srcs = [
        "transpose_conv_test.cc",
    ],
    deps = [
        ":conv_test_common",
        ":kernel_runner",
        "//tensorflow/lite/c:common",
        "//tensorflow/lite/micro:micro_utils",
        "//tensorflow/lite/micro:op_resolvers",
        "//tensorflow/lite/micro:test_helpers",
        "//tensorflow/lite/micro/testing:micro_test",
    ],
)

cc_test(
    name = "unpack_test",
    srcs = [
        "unpack_test.cc",
    ],
    deps = [
        ":kernel_runner",
        "//tensorflow/lite/c:common",
        "//tensorflow/lite/micro:debug_log",
        "//tensorflow/lite/micro:test_helpers",
        "//tensorflow/lite/micro/testing:micro_test",
    ],
)

cc_test(
    name = "zeros_like_test",
    srcs = ["zeros_like_test.cc"],
    deps = [
        ":kernel_runner",
        "//tensorflow/lite/c:common",
        "//tensorflow/lite/micro:debug_log",
        "//tensorflow/lite/micro:op_resolvers",
        "//tensorflow/lite/micro:test_helpers",
        "//tensorflow/lite/micro/testing:micro_test",
    ],
)<|MERGE_RESOLUTION|>--- conflicted
+++ resolved
@@ -193,12 +193,9 @@
         "depthwise_conv.h",
         "ethosu.h",
         "fully_connected.h",
-<<<<<<< HEAD
         "hard_swish.h",
-=======
         "logical.h",
         "logistic.h",
->>>>>>> 4cef7ee3
         "micro_ops.h",
         "pooling.h",
         "quantize.h",
